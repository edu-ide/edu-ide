/*---------------------------------------------------------------------------------------------
 *  Copyright (c) Microsoft Corporation. All rights reserved.
 *  Licensed under the MIT License. See License.txt in the project root for license information.
 *--------------------------------------------------------------------------------------------*/

import { $, addDisposableListener, h, reset } from 'vs/base/browser/dom';
import { renderIcon, renderLabelWithIcons } from 'vs/base/browser/ui/iconLabel/iconLabels';
import { compareBy, numberComparator, reverseOrder } from 'vs/base/common/arrays';
import { CancellationTokenSource } from 'vs/base/common/cancellation';
import { Codicon } from 'vs/base/common/codicons';
import { Event } from 'vs/base/common/event';
import { MarkdownString } from 'vs/base/common/htmlContent';
import { Disposable } from 'vs/base/common/lifecycle';
import { IObservable, IReader, autorun, autorunWithStore, derived, derivedWithStore, observableFromEvent, observableSignalFromEvent, observableValue, transaction } from 'vs/base/common/observable';
import { ThemeIcon } from 'vs/base/common/themables';
import { isDefined } from 'vs/base/common/types';
import { ICodeEditor, IViewZone } from 'vs/editor/browser/editorBrowser';
import { DiffEditorEditors } from 'vs/editor/browser/widget/diffEditorWidget2/diffEditorEditors';
import { DiffEditorOptions } from 'vs/editor/browser/widget/diffEditorWidget2/diffEditorOptions';
import { DiffEditorViewModel, UnchangedRegion } from 'vs/editor/browser/widget/diffEditorWidget2/diffEditorViewModel';
import { OutlineModel } from 'vs/editor/browser/widget/diffEditorWidget2/outlineModel';
import { PlaceholderViewZone, ViewZoneOverlayWidget, applyObservableDecorations, applyStyle, applyViewZones } from 'vs/editor/browser/widget/diffEditorWidget2/utils';
import { EditorOption } from 'vs/editor/common/config/editorOptions';
import { LineRange } from 'vs/editor/common/core/lineRange';
import { Position } from 'vs/editor/common/core/position';
import { Range } from 'vs/editor/common/core/range';
import { CursorChangeReason } from 'vs/editor/common/cursorEvents';
import { SymbolKind, SymbolKinds } from 'vs/editor/common/languages';
import { IModelDecorationOptions, IModelDeltaDecoration, ITextModel } from 'vs/editor/common/model';
import { ILanguageFeaturesService } from 'vs/editor/common/services/languageFeatures';
import { localize } from 'vs/nls';

export class UnchangedRangesFeature extends Disposable {
	private _isUpdatingViewZones = false;
	public get isUpdatingViewZones(): boolean { return this._isUpdatingViewZones; }

	private readonly _modifiedModel = observableFromEvent(this._editors.modified.onDidChangeModel, () => this._editors.modified.getModel());

	private readonly _modifiedOutlineSource = derivedWithStore('modified outline source', (reader, store) => {
		const m = this._modifiedModel.read(reader);
		if (!m) { return undefined; }
		return store.add(new OutlineSource(this._languageFeaturesService, m));
	});

	constructor(
		private readonly _editors: DiffEditorEditors,
		private readonly _diffModel: IObservable<DiffEditorViewModel | undefined>,
		private readonly _options: DiffEditorOptions,
		@ILanguageFeaturesService private readonly _languageFeaturesService: ILanguageFeaturesService,
	) {
		super();

		this._register(this._editors.original.onDidChangeCursorPosition(e => {
			if (e.reason === CursorChangeReason.Explicit) {
				const m = this._diffModel.get();
				transaction(tx => {
					for (const s of this._editors.original.getSelections() || []) {
						m?.ensureOriginalLineIsVisible(s.getStartPosition().lineNumber, tx);
						m?.ensureOriginalLineIsVisible(s.getEndPosition().lineNumber, tx);
					}
				});
			}
		}));

		this._register(this._editors.modified.onDidChangeCursorPosition(e => {
			if (e.reason === CursorChangeReason.Explicit) {
				const m = this._diffModel.get();
				transaction(tx => {
					for (const s of this._editors.modified.getSelections() || []) {
						m?.ensureModifiedLineIsVisible(s.getStartPosition().lineNumber, tx);
						m?.ensureModifiedLineIsVisible(s.getEndPosition().lineNumber, tx);
					}
				});
			}
		}));

		const unchangedRegions = this._diffModel.map((m, reader) => m?.diff.read(reader)?.mappings.length === 0 ? [] : m?.unchangedRegions.read(reader) ?? []);

		const viewZones = derivedWithStore('view zones', (reader, store) => {
			const origViewZones: IViewZone[] = [];
			const modViewZones: IViewZone[] = [];
			const sideBySide = this._options.renderSideBySide.read(reader);

			const modifiedOutlineSource = this._modifiedOutlineSource.read(reader);
			if (!modifiedOutlineSource) { return { origViewZones, modViewZones }; }

			const curUnchangedRegions = unchangedRegions.read(reader);
			for (const r of curUnchangedRegions) {
				if (r.shouldHideControls(reader)) {
					continue;
				}

				{
					const d = derived(reader => /** @description hiddenOriginalRangeStart */ r.getHiddenOriginalRange(reader).startLineNumber - 1);
					const origVz = new PlaceholderViewZone(d, 24);
					origViewZones.push(origVz);
					store.add(new CollapsedCodeOverlayWidget(this._editors.original, origVz, r, r.originalRange, !sideBySide, modifiedOutlineSource));
				}
				{
					const d = derived(reader => /** @description hiddenModifiedRangeStart */ r.getHiddenModifiedRange(reader).startLineNumber - 1);
					const modViewZone = new PlaceholderViewZone(d, 24);
					modViewZones.push(modViewZone);
					store.add(new CollapsedCodeOverlayWidget(this._editors.modified, modViewZone, r, r.modifiedRange, false, modifiedOutlineSource));
				}
			}

			return { origViewZones, modViewZones, };
		});


		const unchangedLinesDecoration: IModelDecorationOptions = {
			description: 'unchanged lines',
			className: 'diff-unchanged-lines',
			isWholeLine: true,
		};
		const unchangedLinesDecorationShow: IModelDecorationOptions = {
			description: 'Fold Unchanged',
			glyphMarginHoverMessage: new MarkdownString(undefined, { isTrusted: true, supportThemeIcons: true })
				.appendMarkdown(localize('foldUnchanged', 'Fold Unchanged Region')),
			glyphMarginClassName: 'fold-unchanged ' + ThemeIcon.asClassName(Codicon.fold),
			zIndex: 10001,
		};

		this._register(applyObservableDecorations(this._editors.original, derived(reader => {
			/** @description decorations */
			const curUnchangedRegions = unchangedRegions.read(reader);
			const result = curUnchangedRegions.map<IModelDeltaDecoration>(r => ({
				range: r.originalRange.toInclusiveRange()!,
				options: unchangedLinesDecoration,
			}));
			for (const r of curUnchangedRegions) {
				if (r.shouldHideControls(reader)) {
					result.push({
						range: Range.fromPositions(new Position(r.originalLineNumber, 1)),
						options: unchangedLinesDecorationShow
					});
				}
			}
			return result;
		})));

		this._register(applyObservableDecorations(this._editors.modified, derived(reader => {
			/** @description decorations */
			const curUnchangedRegions = unchangedRegions.read(reader);
			const result = curUnchangedRegions.map<IModelDeltaDecoration>(r => ({
				range: r.modifiedRange.toInclusiveRange()!,
				options: unchangedLinesDecoration,
			}));
			for (const r of curUnchangedRegions) {
				if (r.shouldHideControls(reader)) {
					result.push({
						range: LineRange.ofLength(r.modifiedLineNumber, 1).toInclusiveRange()!,
						options: unchangedLinesDecorationShow
					});
				}
			}
			return result;
		})));

		this._register(applyViewZones(this._editors.original, viewZones.map(v => v.origViewZones), v => this._isUpdatingViewZones = v));
		this._register(applyViewZones(this._editors.modified, viewZones.map(v => v.modViewZones), v => this._isUpdatingViewZones = v));

		this._register(autorun((reader) => {
			/** @description update folded unchanged regions */
			const curUnchangedRegions = unchangedRegions.read(reader);
			this._editors.original.setHiddenAreas(curUnchangedRegions.map(r => r.getHiddenOriginalRange(reader).toInclusiveRange()).filter(isDefined));
			this._editors.modified.setHiddenAreas(curUnchangedRegions.map(r => r.getHiddenModifiedRange(reader).toInclusiveRange()).filter(isDefined));
		}));

		this._register(this._editors.modified.onMouseUp(event => {
			if (!event.event.rightButton && event.target.position && event.target.element?.className.includes('fold-unchanged')) {
				const lineNumber = event.target.position.lineNumber;
				const model = this._diffModel.get();
				if (!model) { return; }
				const region = model.unchangedRegions.get().find(r => r.modifiedRange.includes(lineNumber));
				if (!region) { return; }
				region.setState(0, 0, undefined);
				event.event.stopPropagation();
				event.event.preventDefault();
			}
		}));

		this._register(this._editors.original.onMouseUp(event => {
			if (!event.event.rightButton && event.target.position && event.target.element?.className.includes('fold-unchanged')) {
				const lineNumber = event.target.position.lineNumber;
				const model = this._diffModel.get();
				if (!model) { return; }
				const region = model.unchangedRegions.get().find(r => r.originalRange.includes(lineNumber));
				if (!region) { return; }
				region.setState(0, 0, undefined);
				event.event.stopPropagation();
				event.event.preventDefault();
			}
		}));
	}
}

class DisposableCancellationTokenSource extends CancellationTokenSource {
	public override dispose() {
		super.dispose(true);
	}
}

class OutlineSource extends Disposable {
	private readonly _currentModel = observableValue<OutlineModel | undefined>('current model', undefined);

	constructor(
		@ILanguageFeaturesService private readonly _languageFeaturesService: ILanguageFeaturesService,
		private readonly _textModel: ITextModel,
	) {
		super();

		const documentSymbolProviderChanged = observableSignalFromEvent(
			'documentSymbolProvider.onDidChange',
			this._languageFeaturesService.documentSymbolProvider.onDidChange
		);

		const textModelChanged = observableSignalFromEvent(
			'_textModel.onDidChangeContent',
			Event.debounce<any>(e => this._textModel.onDidChangeContent(e), () => undefined, 100)
		);

		this._register(autorunWithStore(async (reader, store) => {
			documentSymbolProviderChanged.read(reader);
			textModelChanged.read(reader);

			const src = store.add(new DisposableCancellationTokenSource());
			const model = await OutlineModel.create(
				this._languageFeaturesService.documentSymbolProvider,
				this._textModel,
				src.token,
			);
			if (store.isDisposed) { return; }

			this._currentModel.set(model, undefined);
		}));
	}

	public getBreadcrumbItems(startRange: LineRange, reader: IReader): { name: string; kind: SymbolKind }[] {
		const m = this._currentModel.read(reader);
		if (!m) { return []; }
		const symbols = m.asListOfDocumentSymbols()
			.filter(s => startRange.contains(s.range.startLineNumber) && !startRange.contains(s.range.endLineNumber));
		symbols.sort(reverseOrder(compareBy(s => s.range.endLineNumber - s.range.startLineNumber, numberComparator)));
		return symbols.map(s => ({ name: s.name, kind: s.kind }));
	}
}

class CollapsedCodeOverlayWidget extends ViewZoneOverlayWidget {
	private readonly _nodes = h('div.diff-hidden-lines', [
		h('div.top@top', { title: localize('diff.hiddenLines.top', 'Click or drag to show more above') }),
		h('div.center@content', { style: { display: 'flex' } }, [
			h('div@first', { style: { display: 'flex', justifyContent: 'center', alignItems: 'center' } },
				[$('a', { title: localize('showAll', 'Show all'), role: 'button', onclick: () => { this.showAll(); } }, ...renderLabelWithIcons('$(unfold)'))]
			),
			h('div@others', { style: { display: 'flex', justifyContent: 'center', alignItems: 'center' } }),
		]),
		h('div.bottom@bottom', { title: localize('diff.bottom', 'Click or drag to show more below'), role: 'button' }),
	]);

	constructor(
		private readonly _editor: ICodeEditor,
		_viewZone: PlaceholderViewZone,
		private readonly _unchangedRegion: UnchangedRegion,
		private readonly _unchangedRegionRange: LineRange,
		private readonly hide: boolean,
		private readonly _modifiedOutlineSource: OutlineSource,
	) {
		const root = h('div.diff-hidden-lines-widget');
		super(_editor, _viewZone, root.root);
		root.root.appendChild(this._nodes.root);

		const layoutInfo = observableFromEvent(this._editor.onDidLayoutChange, () =>
			this._editor.getLayoutInfo()
		);

		if (!this.hide) {
			this._register(applyStyle(this._nodes.first, { width: layoutInfo.map((l) => l.contentLeft) }));
		} else {
			reset(this._nodes.first);
		}

		const editor = this._editor;

		this._register(addDisposableListener(this._nodes.top, 'mousedown', e => {
			if (e.button !== 0) {
				return;
			}
			this._nodes.top.classList.toggle('dragging', true);
			this._nodes.root.classList.toggle('dragging', true);
			e.preventDefault();
			const startTop = e.clientY;
			let didMove = false;
			const cur = this._unchangedRegion.visibleLineCountTop.get();
			this._unchangedRegion.isDragged.set(true, undefined);


			const mouseMoveListener = addDisposableListener(window, 'mousemove', e => {
				const currentTop = e.clientY;
				const delta = currentTop - startTop;
				didMove = didMove || Math.abs(delta) > 2;
				const lineDelta = Math.round(delta / editor.getOption(EditorOption.lineHeight));
				const newVal = Math.max(0, Math.min(cur + lineDelta, this._unchangedRegion.getMaxVisibleLineCountTop()));
				this._unchangedRegion.visibleLineCountTop.set(newVal, undefined);
			});

			const mouseUpListener = addDisposableListener(window, 'mouseup', e => {
				if (!didMove) {
					this._unchangedRegion.showMoreAbove(20, undefined);
				}
				this._nodes.top.classList.toggle('dragging', false);
				this._nodes.root.classList.toggle('dragging', false);
				this._unchangedRegion.isDragged.set(false, undefined);
				mouseMoveListener.dispose();
				mouseUpListener.dispose();
			});
		}));

		this._register(addDisposableListener(this._nodes.bottom, 'mousedown', e => {
			if (e.button !== 0) {
				return;
			}
			this._nodes.bottom.classList.toggle('dragging', true);
			this._nodes.root.classList.toggle('dragging', true);
			e.preventDefault();
			const startTop = e.clientY;
			let didMove = false;
			const cur = this._unchangedRegion.visibleLineCountBottom.get();
			this._unchangedRegion.isDragged.set(true, undefined);

			const mouseMoveListener = addDisposableListener(window, 'mousemove', e => {
				const currentTop = e.clientY;
				const delta = currentTop - startTop;
				didMove = didMove || Math.abs(delta) > 2;
				const lineDelta = Math.round(delta / editor.getOption(EditorOption.lineHeight));
				const newVal = Math.max(0, Math.min(cur - lineDelta, this._unchangedRegion.getMaxVisibleLineCountBottom()));
				const top = editor.getTopForLineNumber(this._unchangedRegionRange.endLineNumberExclusive);
				this._unchangedRegion.visibleLineCountBottom.set(newVal, undefined);
				const top2 = editor.getTopForLineNumber(this._unchangedRegionRange.endLineNumberExclusive);
				editor.setScrollTop(editor.getScrollTop() + (top2 - top));
			});

			const mouseUpListener = addDisposableListener(window, 'mouseup', e => {
				this._unchangedRegion.isDragged.set(false, undefined);

				if (!didMove) {
					const top = editor.getTopForLineNumber(this._unchangedRegionRange.endLineNumberExclusive);

					this._unchangedRegion.showMoreBelow(20, undefined);
					const top2 = editor.getTopForLineNumber(this._unchangedRegionRange.endLineNumberExclusive);
					editor.setScrollTop(editor.getScrollTop() + (top2 - top));
				}
				this._nodes.bottom.classList.toggle('dragging', false);
				this._nodes.root.classList.toggle('dragging', false);
				mouseMoveListener.dispose();
				mouseUpListener.dispose();
			});
		}));

		this._register(autorun(reader => {
			/** @description update labels */

			const children: HTMLElement[] = [];
			if (!this.hide) {
				const lineCount = _unchangedRegion.getHiddenModifiedRange(reader).length;
				const linesHiddenText = localize('hiddenLines', '{0} Hidden Lines', lineCount);
<<<<<<< HEAD
				const span = $('span', { title: localize('diff.hiddenLines.expandAll', 'Double click to show all unchanged region') }, linesHiddenText);
				span.addEventListener('dblclick', e => {
					if (e.button !== 0) {
						return;
					}
					e.preventDefault();
					this.showAll();
				});
				children.push(span);
			}
=======
				children.push($('span', { title: linesHiddenText }, linesHiddenText));
>>>>>>> 45e2e0bf

				const range = this._unchangedRegion.getHiddenModifiedRange(reader);
				const items = this._modifiedOutlineSource.getBreadcrumbItems(range, reader);

				if (items.length > 0) {
					children.push($('span', undefined, '\u00a0|\u00a0'));

					let isFirst = true;
					for (const item of items) {
						if (!isFirst) {
							children.push($('span', {}, ' ', renderIcon(Codicon.chevronRight), ' '));
						}

						const icon = SymbolKinds.toIcon(item.kind);
						children.push($('span', {}, renderIcon(icon), ' ', item.name));
						isFirst = false;
					}
				}
			}

			reset(this._nodes.others, ...children);
		}));
	}

	private showAll() { this._unchangedRegion.showAll(undefined); }

}<|MERGE_RESOLUTION|>--- conflicted
+++ resolved
@@ -364,20 +364,13 @@
 			if (!this.hide) {
 				const lineCount = _unchangedRegion.getHiddenModifiedRange(reader).length;
 				const linesHiddenText = localize('hiddenLines', '{0} Hidden Lines', lineCount);
-<<<<<<< HEAD
-				const span = $('span', { title: localize('diff.hiddenLines.expandAll', 'Double click to show all unchanged region') }, linesHiddenText);
+				const span = $('span', { title: localize('diff.hiddenLines.expandAll', 'Double click to unfold') }, linesHiddenText);
 				span.addEventListener('dblclick', e => {
-					if (e.button !== 0) {
-						return;
-					}
+					if (e.button !== 0) { return; }
 					e.preventDefault();
 					this.showAll();
 				});
 				children.push(span);
-			}
-=======
-				children.push($('span', { title: linesHiddenText }, linesHiddenText));
->>>>>>> 45e2e0bf
 
 				const range = this._unchangedRegion.getHiddenModifiedRange(reader);
 				const items = this._modifiedOutlineSource.getBreadcrumbItems(range, reader);
@@ -403,5 +396,4 @@
 	}
 
 	private showAll() { this._unchangedRegion.showAll(undefined); }
-
 }